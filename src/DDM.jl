"""
    DDM 

Model object for the Standard Diffusion Decision Model.

# Fields
- `ν`: drift rate. Average slope of the information accumulation process. The drift gives information about the speed and direction of the accumulation of information. Typical range: -5 < ν < 5
- `α`: boundary threshold separation. The amount of information that is considered for a decision. Typical range: 0.5 < α < 2
- `τ`: non-decision time. The duration for a non-decisional processes (encoding and response execution). Typical range: 0.1 < τ < 0.5 
- `z`: starting point. Indicator of an an initial bias towards a decision. The z parameter is relative to a (i.e. it ranges from 0 to 1).

# Example 

```julia
using SequentialSamplingModels
dist = DDM(ν = 1.0, α = 0.8, τ = 0.3 z = 0.25) 
choice,rt = rand(dist, 10)
like = pdf.(dist, choice, rt)
loglike = logpdf.(dist, choice, rt)
```

# References
    
Ratcliff, R., & McKoon, G. (2008). The Diffusion Decision Model: Theory and Data for Two-Choice Decision Tasks. Neural Computation, 20(4), 873–922.
"""
mutable struct DDM{T1,T2,T3,T4} <: SequentialSamplingModel
    ν::T1
    α::T2
    τ::T3
    z::T4
end

Base.broadcastable(x::DDM) = Ref(x)

function params(d::DDM)
    (d.ν, d.α, d.τ, d.z)    
end

loglikelihood(d::DDM, data) = sum(logpdf.(d, data...))

"""
    DDM(; ν = 1.0,
        α = 0.8,
        τ = 0.3
        z = 0.25)

Constructor for Diffusion Decision Model. 
    
# Keywords 
- `ν`: drift rate. Average slope of the information accumulation process. The drift gives information about the speed and direction of the accumulation of information. Typical range: -5 < ν < 5
- `α`: boundary threshold separation. The amount of information that is considered for a decision. Typical range: 0.5 < α < 2
- `τ`: non-decision time. The duration for a non-decisional processes (encoding and response execution). Typical range: 0.1 < τ < 0.5 
- `z`: starting point. Indicator of an an initial bias towards a decision. The z parameter is relative to a (i.e. it ranges from 0 to 1).

# Example 

```julia
using SequentialSamplingModels
dist = DDM(;ν = 1.0, α = 0.8, τ = 0.30 z = 0.50) 
```
"""
function DDM(; ν = 1.00,
    α = 0.80,
    τ = 0.30,
    z = 0.50)

    return DDM(ν, α, τ, z)
end

################################################################################
#  Converted from WienerDiffusionModel.jl repository orginally by Tobias Alfers#
#  See https://github.com/t-alfers/WienerDiffusionModel.jl                     #
################################################################################

#####################################
# Probability density function      #
# Navarro & Fuss (2009)             #
# Wabersich & Vandekerckhove (2014) #
#####################################

function pdf(d::DDM, choice, rt; ϵ::Real = 1.0e-12)
    if choice == 1
        (ν, α, τ, z) = params(d)
        return pdf(DDM(-ν, α, τ, 1-z), rt; ϵ)
    end
    return pdf(d, rt; ϵ)
end

# probability density function over the lower boundary
function pdf(d::DDM{T}, t::Real; ϵ::Real = 1.0e-12) where {T<:Real}
    (ν, α, τ, z) = params(d)
    if τ ≥ t
        return T(NaN)
    end
    u = (t - τ) / α^2 #use normalized time

    K_s = 2.0
    K_l = 1 / (π * sqrt(u))
    # number of terms needed for large-time expansion
    if (π*u*ϵ) < 1
        K_l = max(sqrt((-2*log(π*u*ϵ)) / (π^2 * u)), K_l)
    end
    # number of terms needed for small-time expansion
    if (2*sqrt(2*π*u)*ϵ) < 1
        K_s = max(2 + sqrt(-2u * log(2ϵ*sqrt(2*π*u))), sqrt(u)+1)
    end

    p = exp((-α*z*ν) - (0.5*(ν^2)*(t-τ))) / (α^2)

    # decision rule for infinite sum algorithm
    if K_s < K_l
        return p * _small_time_pdf(u, z, ceil(Int, K_s))
    end
    
    return p * _large_time_pdf(u, z, ceil(Int, K_l))
end

# small-time expansion
function _small_time_pdf(u::T, z::T, K::Int) where {T<:Real}
    inf_sum = zero(T)

    k_series = -floor(Int, 0.5*(K-1)):ceil(Int, 0.5*(K-1))
    for k in k_series
        inf_sum += ((2k + z) * exp(-((2k + z)^2 / (2u))))
    end

    return inf_sum / sqrt(2π*u^3)
end

# large-time expansion
function _large_time_pdf(u::T, z::T, K::Int) where {T<:Real}
    inf_sum = zero(T)

    for k in 1:K 
        inf_sum += (k * exp(-0.5*(k^2*π^2*u)) * sin(k*π*z)) 
    end

    return π * inf_sum
end

logpdf(d::DDM, choice, rt; ϵ::Real = 1.0e-12) = log(pdf(d, choice, rt; ϵ))
#logpdf(d::DDM, t::Real; ϵ::Real = 1.0e-12) = log(pdf(d, t; ϵ))

function logpdf(d::DDM, data::T) where {T<:NamedTuple}
    return sum(logpdf.(d, data...))
end

function logpdf(dist::DDM, data::Array{<:Tuple,1})
    LL = 0.0
    for d in data
        LL += logpdf(dist, d...)
    end
    return LL
end

logpdf(d::DDM, data::Tuple) = logpdf(d, data...)

#########################################
# Cumulative density function           #
# Blurton, Kesselmeier, & Gondan (2012) #
#########################################
 
function cdf(d::DDM, choice, rt; ϵ::Real = 1.0e-12)
    if choice == 1
        (ν, α, τ, z) = params(d)
        return cdf(DDM(-ν, α, τ, 1-z), rt; ϵ)
    end

    return cdf(d, rt; ϵ)
end

# cumulative density function over the lower boundary
function cdf(d::DDM{T}, t::Real; ϵ::Real = 1.0e-12) where {T<:Real}
    if d.τ ≥ t
        return T(NaN)
    end

<<<<<<< HEAD
    K_s = _K_small(d, t; ϵ)
    K_l = _K_large(d, t; ϵ)
=======
    K_l = _K_large(d, t; ϵ=ϵ)
    println(K_l)    
    K_s = _K_small(d, t; ϵ=ϵ)
    println(K_s)
>>>>>>> 46852ede

    if K_l < 10*K_s
        return _Fl_lower(d, K_l, t)
    end
    return _Fs_lower(d, K_s, t)
end
# Large time representation of lower subdistribution
function _Fl_lower(d::DDM{T}, K::Int, t::Real) where {T<:Real}
    (ν, α, τ, z) = params(d)
    F = zero(T)
    K_series = K:-1:1
    for k in K_series
        F -= (k/(ν^2 + k^2*π^2/(α^2)) * 
            exp(-ν*α*z - 0.5*ν^2*(t-τ) - 0.5*k^2*π^2/(α^2)*(t-τ)) *
            sin(π * k * z))
    end
    return _P_upper(ν, α, z) + 2*π/(α^2) * F
end
# Small time representation of the upper subdistribution
function _Fs_lower(d::DDM{T}, K::Int, t::Real) where {T<:Real}
    (ν, α, τ, z) = params(d)
    if abs(ν) < sqrt(eps(T))
        return _Fs0_lower(d, K, t)
    end

    sqt = sqrt(t-τ)

    S1 = zero(T)
    S2 = zero(T)
    K_series = K:-1:1

    for k in K_series
        S1 += (_exp_pnorm(2*ν*α*k, -sign(ν)*(2*α*k+α*z+ν*(t-τ))/sqt) -
            _exp_pnorm(-2*ν*α*k-2*ν*α*z, sign(ν)*(2*α*k+α*z-ν*(t-τ))/sqt))

        S2 += (_exp_pnorm(-2*ν*α*k, sign(ν)*(2*α*k-α*z-ν*(t-τ))/sqt) - 
<<<<<<< HEAD
            _exp_pnorm(2*ν*α*k-2*ν*α*z, -sign(ν)*(2*α*k-α*z+ν*(t-τ))/sqt))
    end

    return _P_upper(ν, α, z) + sign(ν) * ((cdf(Normal(), -sign(ν) * (α*z+ν*(t-τ))/sqt) -
             _exp_pnorm(-2*ν*α*z, sign(ν) * (α*z-ν*(t-τ)) / sqt)) + S1 + S2)
=======
            _exp_pnorm(2*ν*α*k - 2*ν*α*z, -sign(ν)*(2*α*k-α*z+ν*(t-τ))/sqt))
    end
    #println(S1)
    #println(S2)
    return _P_upper(ν, α, z) + sign(ν) * (
        (cdf(Normal(), -sign(ν) * (α*z+ν*(t-τ))/sqt) - _exp_pnorm(-2*ν*α*z, sign(ν) * (α*z-ν*(t-τ)) / sqt))
    ) + S1 + S2
>>>>>>> 46852ede
end
# Zero drift version
function _Fs0_lower(d::DDM{T}, K::Int, t::Real) where {T<:Real}
    (_, α, τ, z) = params(d)
    F = zero(T)
    K_series = K:-1:0
    for k in K_series
        F -= (cdf(Distributions.Normal(), (-2*k - 2+z) * α / sqrt(t-τ)) + cdf(Distributions.Normal(), (-2*k -z) * α / sqrt(t-τ)))
    end
    return 2*F
end
# Number of terms required for large time representation
function _K_large(d::DDM{T}, t::Real; ϵ::Real = 1.0e-12) where {T<:Real}
    (ν, α, τ, z) = params(d)
    x = t-τ
    sqrtL1 = sqrt(1/x) * α/π
    println(sqrtL1)
    sqrtL2 = sqrt(max(1, -2/x*α*α/π/π * (log(ϵ*π*x/2 * (ν*ν + π*π/α/α)) + ν*α*z + ν*ν*x/2)))
    println(sqrtL2)
    return ceil(Int, max(sqrtL1, sqrtL2))
end
# Number of terms required for small time representation
function _K_small(d::DDM{T}, t::Real; ϵ::Real = 1.0e-12) where {T<:Real}
    (ν, α, τ, z) = params(d)
    if abs(ν) < sqrt(eps(T))
        return ceil(Int, max(0, z/2 - sqrt(t-τ)/(2*α) * quantile(Normal(), max(0, min(1, ϵ/(2-2*z))))))
    end
    if ν > 0
        return _K_small(DDM(-ν, α, τ, z), t; ϵ = exp(-2*α*z*ν)*ϵ)
    end
    S2 = z - 1 + 1/(2*ν*α) * log(ϵ/2 * (1-exp(2*ν*α)))
    S3 = (0.535 * sqrt(2*(t-τ)) + ν*(t-τ) + α*z)/(2*α)
    S4 = z/2 - sqrt(t-τ)/(2*α) * quantile(Normal(), max(0, min(1, ϵ*α/(0.3 * sqrt(2*π*(t-τ))) * exp(ν^2*(t-τ)/2 + ν*α*z) ))) 
    return ceil(Int, max(0, S2, S3, S4))
end
# Probability for absorption at upper barrier
function _P_upper(ν::T, α::T, z::T) where {T<:Real}
    e = exp(-2 * ν * α * (1-z))
    if isinf(e)
        return 1.0
    end
    if abs(e-1) < sqrt(eps(T))
        return 1-z
    end
    return (1-e)/(exp(2*ν*α*z) - e)
end
# Calculates exp(a) * pnorm(b) using an approximation by Kiani et al. (2008)
function _exp_pnorm(a::T, b::T) where {T<:Real}
    r = exp(a) * cdf(Distributions.Normal(), b)
    if isnan(r) && b < -5.5
        r = (1/sqrt(2)) * exp(a - b^2/2) * (0.5641882/(b^3) - 1/(b * sqrt(π))) 
    end
    return r
end

"""
    rand(dist::DDM)

Generate a random rt for the Diffusion Decision Model (negative coding)

# Arguments
- `dist`: model object for the Diffusion Decision Model. 
"""
function rand(rng::AbstractRNG, d::DDM)
    return _rand_rejection(rng, d)
end

# Rejection-based Method for the Symmetric Wiener Process(Tuerlinckx et al., 2001 based on Lichters et al., 1995)
# adapted from the RWiener R package, note, here σ = 0.1
function _rand_rejection(rng::AbstractRNG, d::DDM)
    (ν, α, τ, z) = params(d)
    
    ϵ = 1.0e-15

    D = .005 # = 2*σ^2 => 1/200
    zn = (z*α) / 10 # absolute bias!
    αn = α / 10
    νn = ν / 10

    total_time = 0.0
    start_pos = 0.0
    Aupper = αn - zn
    Alower = -zn
    radius = min(abs(Aupper), abs(Alower))
    λ = 0.0
    F = 0.0
    prob = 0.0

    while true
        if νn == 0
            λ = (0.25D*π^2) / (radius^2)
            F = 1.0
            prob = .5            
        else
            λ = ((0.25*νn^2)/D) + ((0.25*D*π^2) / (radius^2))
            F = (D*π) / (radius*νn)
            F = F^2 / (1+F^2)
            prob = exp((radius*νn)/D)
            prob = prob / (1+prob)
        end

        r = rand(rng)
        dir = r < prob ? 1 : -1
        l = -1.0
        s1 = 0.0
        s2 = 0.0

        # Tuerlinckx et al. (2001; eq. 16)  
        while s2 > l
            s1 = rand(rng)
            s2 = rand(rng)
            tnew = 0.0
            tδ = 0.0
            uu = zero(Int)

            while (abs(tδ) > ϵ) || (uu == 0)
                uu += 1
                tt = 2*uu + 1
                tδ = tt * (uu % 2 == 0 ? 1 : -1) * (s1 ^ (F * tt^2))
                tnew += tδ                              
            end

            l = 1 + (s1^(-F)) * tnew 
        end

        total_time += abs(log(s1)) / λ
        dir = start_pos + dir * radius

        if (dir + ϵ) > Aupper
            rt = total_time + τ
            choice = 1
            return choice,rt
        elseif (dir - ϵ) < Alower
            rt = total_time + τ
            choice = 2
            return choice,rt
        else
            start_pos = dir
            radius = min(abs(Aupper - start_pos), (abs(Alower - start_pos)))
        end
    end
end

"""
    rand(dist::DDM, n_sim::Int)

Generate `n_sim` random choice-rt pairs for the Diffusion Decision Model.

# Arguments
- `dist`: model object for the Drift Diffusion Model.
- `n_sim::Int`: the number of simulated rts  
"""

function rand(rng::AbstractRNG, d::DDM, n_sim::Int)
    choice = fill(0, n_sim)
    rt = fill(0.0, n_sim)
    for i in 1:n_sim
        choice[i],rt[i] = rand(d)
    end
    return (choice=choice,rt=rt)
end

sampler(rng::AbstractRNG, d::DDM) = rand(rng::AbstractRNG, d::DDM)

# """
#     RatcliffDDM 

#     Model object for the Ratcliff Diffusion Model.

# # Fields
#     - `ν`: drift rate. Average slope of the information accumulation process. The drift gives information about the speed and direction of the accumulation of information. Typical range: -5 < ν < 5
#     - `α`: boundary threshold separation. The amount of information that is considered for a decision. Typical range: 0.5 < α < 2
#     - `τ`: non-decision time. The duration for a non-decisional processes (encoding and response execution). Typical range: 0.1 < τ < 0.5 
#     - `z`: starting point. Indicator of an an initial bias towards a decision. The z parameter is relative to a (i.e. it ranges from 0 to 1).
#     - `η`:  across-trial-variability of drift rate. Typical range: 0 < η < 2. Default is 0.
#     - `sz`: across-trial-variability of starting point. Typical range: 0 < sz < 0.5. Default is 0.
#     - `st`: across-trial-variability of non-decision time. Typical range: 0 < st < 0.2. Default is 0.
#     - `σ`: diffusion noise constant. Default is 1.

# # Example 

# ````julia
# using SequentialSamplingModels
# dist = RatcliffDDM(ν = 0.50,α = 0.08,τ = 0.30,z = 0.04,η = 0.10,sz = 0.02,st = .02,σ = 0.10) 
# choice,rt = rand(dist, 10)
# like = pdf.(dist, choice, rt)
# loglike = logpdf.(dist, choice, rt)
# ````
    
# # References
        
# Ratcliff, R., & McKoon, G. (2008). The Diffusion Decision Model: Theory and Data for Two-Choice Decision Tasks. Neural Computation, 20(4), 873–922.

# Ratcliff, R. (1978). A theory of memory retrieval. Psychological Review, 85, 59–108. https://doi.org/10.1037/0033-295X.85.2.59

# """
# @concrete mutable struct RatcliffDDM{T1,T2,T3,T4,T5,T6,T7,T8} <: SequentialSamplingModel
#     ν::T1
#     α::T2
#     τ::T3
#     z::T4
#     η::T5
#     sz::T6
#     st::T7
#     σ::T8
# end

# """
# RatcliffDDM(; ν = 1.00,
#     α = 0.80,
#     τ = 0.30,
#     z = 0.25,
#     η = 0.16,
#     sz = 0.05,
#     st = 0.10,
#     σ = 1.0
#     )

# Constructor for the Ratcliff Diffusion Model. 
    
# # Keywords 
# - `ν`: drift rate. Average slope of the information accumulation process. The drift gives information about the speed and direction of the accumulation of information. Typical range: -5 < ν < 5
# - `α`: boundary threshold separation. The amount of information that is considered for a decision. Typical range: 0.5 < α < 2
# - `τ`: non-decision time. The duration for a non-decisional processes (encoding and response execution). Typical range: 0.1 < τ < 0.5 
# - `z`: starting point. Indicator of an an initial bias towards a decision. The z parameter is relative to a (i.e. it ranges from 0 to 1).
# - `η`:  across-trial-variability of drift rate. Typical range: 0 < η < 2. Default is 0.
# - `sz`: across-trial-variability of starting point. Typical range: 0 < sz < 0.5. Default is 0.
# - `st`: across-trial-variability of non-decision time. Typical range: 0 < st < 0.2. Default is 0.
# - `σ`: diffusion noise constant. Default is 1.
# """
# function RatcliffDDM(; ν = 1.00,
#     α = 0.80,
#     τ = 0.30,
#     z = 0.25,
#     η = 0.16,
#     sz = 0.05,
#     st = 0.10,
#     σ = 1.0)
#     return RatcliffDDM(ν, α, τ, z, η, sz, st, σ)
# end

#  function params(d::RatcliffDDM)
#      (d.ν, d.α, d.τ, d.z,d.η, d.sz, d.st, d.σ)    
#  end

# #uses analytic integration of the likelihood function for variability in drift-rate 
# function pdf_sv(d::RatcliffDDM, choice, rt; ϵ::Real = 1.0e-12)
#     (ν, α, τ, z, η, sz, st) = params(d)

#     if choice == 1
#         if η == 0
#         return pdf(DDM(-ν, α, τ, 1-z), choice, rt; ϵ::Real = 1.0e-12)
#         end
#         return pdf(DDM(-ν, α, τ, 1-z), choice, rt; ϵ::Real = 1.0e-12)  + (  ( (α*z*η)^2 - 2*ν*α*z - (ν^2)*rt ) / (2*(η^2)*rt+2)  ) - log(sqrt((η^2)*rt+1)) + ν*α*z + (ν^2)*rt*0.5
#     end
#     return pdf(DDM(ν, α, τ, z), choice, rt; ϵ::Real = 1.0e-12)  + (  ( (α*(1-z)*η)^2 + 2*ν*α*(1-z) - (ν^2)*rt ) / (2*(η^2)*rt+2)  ) - log(sqrt((η^2)*rt+1)) - ν*α*(1-z) + (ν^2)*rt*0.5
# end

# #use numerical integration for variability in non-decision time and bias (Ratcliff and Tuerlinckx, 2002)
# function pdf_full(d::RatcliffDDM, choice, rt; ϵ::Real = 1.0e-12, n_st::Int=2, n_sz::Int=2)
#     (ν, α, τ, z, η, sz, st) = params(d)

#     # transform ν, z if choice is other bound response
#     if choice == 1
#         ν = -ν
#         z = 1 -z
#     end

#     if st < 1.0e-3 
#         st = 0
#     end
#     if sz  < 1.0e-3
#         sz = 0
#     end

#     if sz==0
#         if st==0 #sv=0,sz=0,st=0
#             return pdf_sv(d, choice, rt; ϵ::Real = 1.0e-12)
#         else #sv=0,sz=0,st=$
#             return _simpson_1D(rt, ν, η, α, z, τ, ϵ, z, z, 0, τ-st/2., τ+st/2., n_st)
#         end
#     else #sz=$
#         if st==0 #sv=0,sz=$,st=0
#             return _simpson_1D(rt, ν, η, α, z, τ, ϵ, z-sz/2., z+sz/2., n_sz, τ, τ , 0)
#         else     #sv=0,sz=$,st=$
#             return _simpson_2D(rt, ν, η, α, z, τ, ϵ, z-sz/2., z+sz/2., n_sz, τ-st/2., τ+st/2., n_st)
#     end
# end

# """

# _simpson_1D(x::Real, ν::Real, η::Real, α::Real, z::Real, τ::Real, ϵ::::Real, lb_z::Real, ub_z::Real, n_sz::Int, lb_t::Real, ub_t::Real, n_st::Int)

#     Numerical Integration with Simpson's Method
#     see: https://en.wikipedia.org/wiki/Simpson%27s_rule

# # Arguments
# - `x`::Real: response time
# - `ν`::Real: response time
# - `η`::Real: response time
# - `α`::Real: response time
# - `z`::Real: response time
# - `τ`::Real: response time
# - `ϵ`::Real: response time
# - `lb_z`::Real: response time
# - `ub_z`::Real: response time
# - `n_sz`::Int: response time
# - `lb_t`::Real: response time
# - `ub_t`::Real: response time
# - `n_st`::Int: response time

# """
# function _simpson_1D(x::Real, ν::Real, η::Real, α::Real, z::Real, τ::Real, ϵ::::Real, lb_z::Real, ub_z::Real, n_sz::Int, lb_t::Real, ub_t::Real, n_st::Int)
#         #assert ((n_sz&1)==0 and (n_st&1)==0), "n_st and n_sz have to be even"

# end
# """
#     RatcliffDDM 

#     Model object for the Ratcliff Diffusion Model.

# # Fields
#     - `ν`: drift rate. Average slope of the information accumulation process. The drift gives information about the speed and direction of the accumulation of information. Typical range: -5 < ν < 5
#     - `α`: boundary threshold separation. The amount of information that is considered for a decision. Typical range: 0.5 < α < 2
#     - `τ`: non-decision time. The duration for a non-decisional processes (encoding and response execution). Typical range: 0.1 < τ < 0.5 
#     - `z`: starting point. Indicator of an an initial bias towards a decision. The z parameter is relative to a (i.e. it ranges from 0 to 1).
#     - `η`:  across-trial-variability of drift rate. Typical range: 0 < η < 2. Default is 0.
#     - `sz`: across-trial-variability of starting point. Typical range: 0 < sz < 0.5. Default is 0.
#     - `st`: across-trial-variability of non-decision time. Typical range: 0 < st < 0.2. Default is 0.
#     - `σ`: diffusion noise constant. Default is 1.

# # Example 

# ````julia
# using SequentialSamplingModels
# dist = RatcliffDDM(ν = 0.50,α = 0.08,τ = 0.30,z = 0.04,η = 0.10,sz = 0.02,st = .02,σ = 0.10) 
# choice,rt = rand(dist, 10)
# like = pdf.(dist, choice, rt)
# loglike = logpdf.(dist, choice, rt)
# ````
    
# # References
        
# Ratcliff, R., & McKoon, G. (2008). The Diffusion Decision Model: Theory and Data for Two-Choice Decision Tasks. Neural Computation, 20(4), 873–922.

# Ratcliff, R. (1978). A theory of memory retrieval. Psychological Review, 85, 59–108. https://doi.org/10.1037/0033-295X.85.2.59

# """
# @concrete mutable struct RatcliffDDM{T1,T2,T3,T4,T5,T6,T7,T8} <: SequentialSamplingModel
#     ν::T1
#     α::T2
#     τ::T3
#     z::T4
#     η::T5
#     sz::T6
#     st::T7
#     σ::T8
# end

# """
# RatcliffDDM(; ν = 1.00,
#     α = 0.80,
#     τ = 0.30,
#     z = 0.25,
#     η = 0.16,
#     sz = 0.05,
#     st = 0.10,
#     σ = 1.0
#     )

# Constructor for the Ratcliff Diffusion Model. 
    
# # Keywords 
# - `ν`: drift rate. Average slope of the information accumulation process. The drift gives information about the speed and direction of the accumulation of information. Typical range: -5 < ν < 5
# - `α`: boundary threshold separation. The amount of information that is considered for a decision. Typical range: 0.5 < α < 2
# - `τ`: non-decision time. The duration for a non-decisional processes (encoding and response execution). Typical range: 0.1 < τ < 0.5 
# - `z`: starting point. Indicator of an an initial bias towards a decision. The z parameter is relative to a (i.e. it ranges from 0 to 1).
# - `η`:  across-trial-variability of drift rate. Typical range: 0 < η < 2. Default is 0.
# - `sz`: across-trial-variability of starting point. Typical range: 0 < sz < 0.5. Default is 0.
# - `st`: across-trial-variability of non-decision time. Typical range: 0 < st < 0.2. Default is 0.
# - `σ`: diffusion noise constant. Default is 1.
# """
# function RatcliffDDM(; ν = 1.00,
#     α = 0.80,
#     τ = 0.30,
#     z = 0.25,
#     η = 0.16,
#     sz = 0.05,
#     st = 0.10,
#     σ = 1.0)
#     return RatcliffDDM(ν, α, τ, z, η, sz, st, σ)
# end

#  function params(d::RatcliffDDM)
#      (d.ν, d.α, d.τ, d.z,d.η, d.sz, d.st, d.σ)    
#  end

# #uses analytic integration of the likelihood function for variability in drift-rate 
# function pdf_sv(d::RatcliffDDM, choice, rt; ϵ::Real = 1.0e-12)
#     (ν, α, τ, z, η, sz, st) = params(d)

#     if choice == 1
#         if η == 0
#         return pdf(DDM(-ν, α, τ, 1-z), choice, rt; ϵ::Real = 1.0e-12)
#         end
#         return pdf(DDM(-ν, α, τ, 1-z), choice, rt; ϵ::Real = 1.0e-12)  + (  ( (α*z*η)^2 - 2*ν*α*z - (ν^2)*rt ) / (2*(η^2)*rt+2)  ) - log(sqrt((η^2)*rt+1)) + ν*α*z + (ν^2)*rt*0.5
#     end
#     return pdf(DDM(ν, α, τ, z), choice, rt; ϵ::Real = 1.0e-12)  + (  ( (α*(1-z)*η)^2 + 2*ν*α*(1-z) - (ν^2)*rt ) / (2*(η^2)*rt+2)  ) - log(sqrt((η^2)*rt+1)) - ν*α*(1-z) + (ν^2)*rt*0.5
# end

# #use numerical integration for variability in non-decision time and bias (Ratcliff and Tuerlinckx, 2002)
# function pdf_full(d::RatcliffDDM, choice, rt; ϵ::Real = 1.0e-12, n_st::Int=2, n_sz::Int=2)
#     (ν, α, τ, z, η, sz, st) = params(d)

#     # transform ν, z if choice is other bound response
#     if choice == 1
#         ν = -ν
#         z = 1 -z
#     end

#     if st < 1.0e-3 
#         st = 0
#     end
#     if sz  < 1.0e-3
#         sz = 0
#     end

#     if sz==0
#         if st==0 #sv=0,sz=0,st=0
#             return pdf_sv(d, choice, rt; ϵ::Real = 1.0e-12)
#         else #sv=0,sz=0,st=$
#             return _simpson_1D(rt, ν, η, α, z, τ, ϵ, z, z, 0, τ-st/2., τ+st/2., n_st)
#         end
#     else #sz=$
#         if st==0 #sv=0,sz=$,st=0
#             return _simpson_1D(rt, ν, η, α, z, τ, ϵ, z-sz/2., z+sz/2., n_sz, τ, τ , 0)
#         else     #sv=0,sz=$,st=$
#             return _simpson_2D(rt, ν, η, α, z, τ, ϵ, z-sz/2., z+sz/2., n_sz, τ-st/2., τ+st/2., n_st)
#     end
# end

# """

# _simpson_1D(x::Real, ν::Real, η::Real, α::Real, z::Real, τ::Real, ϵ::::Real, lb_z::Real, ub_z::Real, n_sz::Int, lb_t::Real, ub_t::Real, n_st::Int)

#     Numerical Integration with Simpson's Method
#     see: https://en.wikipedia.org/wiki/Simpson%27s_rule

# # Arguments
# - `x`::Real: response time
# - `ν`::Real: response time
# - `η`::Real: response time
# - `α`::Real: response time
# - `z`::Real: response time
# - `τ`::Real: response time
# - `ϵ`::Real: response time
# - `lb_z`::Real: response time
# - `ub_z`::Real: response time
# - `n_sz`::Int: response time
# - `lb_t`::Real: response time
# - `ub_t`::Real: response time
# - `n_st`::Int: response time

# """
# function _simpson_1D(x::Real, ν::Real, η::Real, α::Real, z::Real, τ::Real, ϵ::::Real, lb_z::Real, ub_z::Real, n_sz::Int, lb_t::Real, ub_t::Real, n_st::Int)
#         #assert ((n_sz&1)==0 and (n_st&1)==0), "n_st and n_sz have to be even"

# end

# function _simpson_2D()
    
# end

# """
# cdf_full()

#  The orignial algorithm was written on 09/01/06 by Joachim Vandekerckhove
#  Then converted from c to julia by Kianté Fernandez
 
#  Computes Cumulative Distribution Function for the Diffusion model with random trial to trial mean drift (normal), 
#  starting point and non-decision (ter) time (both rectangular). Uses 6 quadrature points for drift and 6 for the others.

#  Based on methods described in:
#     Tuerlinckx, F. (2004). The efficient computation of the
#     cumulative distribution and probability density functions
#     in the diffusion model, Behavior Research Methods,
#     Instruments, & Computers, 36 (4), 702-716.

# """<|MERGE_RESOLUTION|>--- conflicted
+++ resolved
@@ -175,15 +175,10 @@
         return T(NaN)
     end
 
-<<<<<<< HEAD
-    K_s = _K_small(d, t; ϵ)
-    K_l = _K_large(d, t; ϵ)
-=======
     K_l = _K_large(d, t; ϵ=ϵ)
     println(K_l)    
     K_s = _K_small(d, t; ϵ=ϵ)
     println(K_s)
->>>>>>> 46852ede
 
     if K_l < 10*K_s
         return _Fl_lower(d, K_l, t)
@@ -220,21 +215,11 @@
             _exp_pnorm(-2*ν*α*k-2*ν*α*z, sign(ν)*(2*α*k+α*z-ν*(t-τ))/sqt))
 
         S2 += (_exp_pnorm(-2*ν*α*k, sign(ν)*(2*α*k-α*z-ν*(t-τ))/sqt) - 
-<<<<<<< HEAD
             _exp_pnorm(2*ν*α*k-2*ν*α*z, -sign(ν)*(2*α*k-α*z+ν*(t-τ))/sqt))
     end
 
     return _P_upper(ν, α, z) + sign(ν) * ((cdf(Normal(), -sign(ν) * (α*z+ν*(t-τ))/sqt) -
              _exp_pnorm(-2*ν*α*z, sign(ν) * (α*z-ν*(t-τ)) / sqt)) + S1 + S2)
-=======
-            _exp_pnorm(2*ν*α*k - 2*ν*α*z, -sign(ν)*(2*α*k-α*z+ν*(t-τ))/sqt))
-    end
-    #println(S1)
-    #println(S2)
-    return _P_upper(ν, α, z) + sign(ν) * (
-        (cdf(Normal(), -sign(ν) * (α*z+ν*(t-τ))/sqt) - _exp_pnorm(-2*ν*α*z, sign(ν) * (α*z-ν*(t-τ)) / sqt))
-    ) + S1 + S2
->>>>>>> 46852ede
 end
 # Zero drift version
 function _Fs0_lower(d::DDM{T}, K::Int, t::Real) where {T<:Real}
